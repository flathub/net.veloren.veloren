--- conflicted
+++ resolved
@@ -1,9 +1,5 @@
 {
     "type": "git",
     "url": "https://gitlab.com/veloren/veloren.git",
-<<<<<<< HEAD
-    "commit": "350e835d7d13fe2317b5328d92dada36f0f6dcd5"
-=======
     "commit": "5ce66754d2abf2040d2224c7f8091314d06449f9"
->>>>>>> cb077e8b
 }